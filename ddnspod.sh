#!/bin/sh

#################################################
<<<<<<< HEAD
# AnripDdns v5.07.07
# Dynamic DNS using DNSPod API
# Edited by ProfFan
#################################################

DIR="$( cd "$( dirname "${BASH_SOURCE[0]}" )" && pwd )"

source $DIR/dns.conf
=======
# AnripDdns v5.08
# 基于DNSPod用户API实现的动态域名客户端
# 作者: 若海[mail@anrip.com]
# 介绍: http://www.anrip.com/ddnspod
# 时间: 2016-02-24 16:25:00
#################################################

# 使用Token认证(推荐)
arToken=""
# 使用邮箱和密码认证
arMail=""
arPass=""
>>>>>>> e79023da

# Global Variables
# arPass=arMail=""

# Port IP
arIpAdress() {
    ipconfig getifaddr en6
}

# Get Domain IP
# arg: domain
arNslookup() {
    wget --quiet --output-document=- $inter$1
}

# Get data
# arg: type data
arApiPost() {
    local agent="AnripDdns/5.07(mail@anrip.com)"
    local inter="https://dnsapi.cn/${1:?'Info.Version'}"
    if [ "x${arToken}" = "x" ]; then # undefine token
        local param="login_email=${arMail}&login_password=${arPass}&format=json&${2}"
    else
        local param="login_token=${arToken}&format=json&${2}"
    fi
    wget --quiet --no-check-certificate --output-document=- --user-agent=$agent --post-data $param $inter
}

# Update
# arg: main domain  sub domain
arDdnsUpdate() {
    local domainID recordID recordRS recordCD myIP
    # Get domain ID
    domainID=$(arApiPost "Domain.Info" "domain=${1}")
    domainID=$(echo $domainID | sed 's/.\+{"id":"\([0-9]\+\)".\+/\1/')
    
    # Get Record ID
    recordID=$(arApiPost "Record.List" "domain_id=${domainID}&sub_domain=${2}")
    recordID=$(echo $recordID | sed 's/.\+\[{"id":"\([0-9]\+\)".\+/\1/')
    
    # Update IP
    myIP=$(arIpAdress)
    recordRS=$(arApiPost "Record.Ddns" "domain_id=${domainID}&record_id=${recordID}&sub_domain=${2}&record_type=A&value=${myIP}&record_line=默认")
    recordCD=$(echo $recordRS | sed 's/.\+{"code":"\([0-9]\+\)".\+/\1/')

    # Output IP
    if [ "$recordCD" = "1" ]; then
        echo $recordRS | sed 's/.\+,"value":"\([0-9\.]\+\)".\+/\1/'
        return 1
    fi
    # Echo error message
    echo $recordRS | sed 's/.\+,"message":"\([^"]\+\)".\+/\1/'
}

# DDNS Check
# Arg: Main Sub
arDdnsCheck() {
    local postRS
    local hostIP=$(arIpAdress)
    local lastIP=$(arNslookup "${2}.${1}")
    echo "hostIP: ${hostIP}"
    echo "lastIP: ${lastIP}"
    if [ "$lastIP" != "$hostIP" ]; then
        postRS=$(arDdnsUpdate $1 $2)
        echo "postRS: ${postRS}"
        if [ $? -ne 1 ]; then
            return 0
        fi
    fi
    return 1
}

###################################################
<<<<<<< HEAD

# User

# DDNS
echo ${#domains[@]}
for index in ${!domains[@]}; do
    echo "${domains[index]} ${subdomains[index]}"
    arDdnsCheck "${domains[index]}" "${subdomains[index]}"
done
=======
# 检查更新域名

arDdnsCheck "anrip.com" "lab"
arDdnsCheck "anrip.net" "dev"
>>>>>>> e79023da
<|MERGE_RESOLUTION|>--- conflicted
+++ resolved
@@ -1,35 +1,62 @@
 #!/bin/sh
 
 #################################################
-<<<<<<< HEAD
-# AnripDdns v5.07.07
+# AnripDdns v5.08
 # Dynamic DNS using DNSPod API
+# Original by anrip<mail@anrip.com>, http://www.anrip.com/ddnspod
 # Edited by ProfFan
 #################################################
 
+# OS Detection
+case $(uname) in
+  'Linux')
+    echo "Linux"
+    arIpAddress() {
+        ip -o -4 addr list eth0 | awk '{print $4}' | cut -d/ -f1
+    }
+    ;;
+  'FreeBSD')
+    echo 'FreeBSD'
+    exit 100
+    ;;
+  'WindowsNT')
+    echo "Windows"
+    exit 100
+    ;;
+  'Darwin') 
+    echo "Mac"
+    arIpAddress() {
+        ifconfig | grep "inet " | grep -v 127.0.0.1 | awk '{print $2}'
+    }
+    ;;
+  'SunOS')
+    echo 'Solaris'
+    exit 100
+    ;;
+  'AIX') 
+    echo 'AIX'
+    exit 100
+    ;;
+  *) ;;
+esac
+
+# Get script dir
 DIR="$( cd "$( dirname "${BASH_SOURCE[0]}" )" && pwd )"
 
-source $DIR/dns.conf
-=======
-# AnripDdns v5.08
-# 基于DNSPod用户API实现的动态域名客户端
-# 作者: 若海[mail@anrip.com]
-# 介绍: http://www.anrip.com/ddnspod
-# 时间: 2016-02-24 16:25:00
-#################################################
+# Global Variables:
 
-# 使用Token认证(推荐)
+# Token-based Authentication
 arToken=""
-# 使用邮箱和密码认证
+# Account-based Authentication
 arMail=""
 arPass=""
->>>>>>> e79023da
 
-# Global Variables
-# arPass=arMail=""
+# Load config
+
+source $DIR/dns.conf
 
 # Port IP
-arIpAdress() {
+arIpAddress() {
     ipconfig getifaddr en6
 }
 
@@ -58,31 +85,31 @@
     local domainID recordID recordRS recordCD myIP
     # Get domain ID
     domainID=$(arApiPost "Domain.Info" "domain=${1}")
-    domainID=$(echo $domainID | sed 's/.\+{"id":"\([0-9]\+\)".\+/\1/')
+    domainID=$(echo $domainID | sed 's/.*{"id":"\([0-9]*\)".*/\1/')
     
     # Get Record ID
     recordID=$(arApiPost "Record.List" "domain_id=${domainID}&sub_domain=${2}")
-    recordID=$(echo $recordID | sed 's/.\+\[{"id":"\([0-9]\+\)".\+/\1/')
+    recordID=$(echo $recordID | sed 's/.*\[{"id":"\([0-9]*\)".*/\1/')
     
     # Update IP
-    myIP=$(arIpAdress)
+    myIP=$(arIpAddress)
     recordRS=$(arApiPost "Record.Ddns" "domain_id=${domainID}&record_id=${recordID}&sub_domain=${2}&record_type=A&value=${myIP}&record_line=默认")
-    recordCD=$(echo $recordRS | sed 's/.\+{"code":"\([0-9]\+\)".\+/\1/')
+    recordCD=$(echo $recordRS | sed 's/.*{"code":"\([0-9]*\)".*/\1/')
 
     # Output IP
     if [ "$recordCD" = "1" ]; then
-        echo $recordRS | sed 's/.\+,"value":"\([0-9\.]\+\)".\+/\1/'
+        echo $recordRS | sed 's/.*,"value":"\([0-9\.]*\)".*/\1/'
         return 1
     fi
     # Echo error message
-    echo $recordRS | sed 's/.\+,"message":"\([^"]\+\)".\+/\1/'
+    echo $recordRS | sed 's/.*,"message":"\([^"]*\)".*/\1/'
 }
 
 # DDNS Check
 # Arg: Main Sub
 arDdnsCheck() {
     local postRS
-    local hostIP=$(arIpAdress)
+    local hostIP=$(arIpAddress)
     local lastIP=$(arNslookup "${2}.${1}")
     echo "hostIP: ${hostIP}"
     echo "lastIP: ${lastIP}"
@@ -96,20 +123,9 @@
     return 1
 }
 
-###################################################
-<<<<<<< HEAD
-
-# User
-
 # DDNS
 echo ${#domains[@]}
 for index in ${!domains[@]}; do
     echo "${domains[index]} ${subdomains[index]}"
     arDdnsCheck "${domains[index]}" "${subdomains[index]}"
-done
-=======
-# 检查更新域名
-
-arDdnsCheck "anrip.com" "lab"
-arDdnsCheck "anrip.net" "dev"
->>>>>>> e79023da
+done