--- conflicted
+++ resolved
@@ -38,15 +38,13 @@
 
 # 最近更新
 
-<<<<<<< HEAD
+2023/8/5
+
+- 根据记录Id缓存本地IP
+
 2023/7/22
 
 - Bug fix: 当需要替换根域名时, 如果传入 @ `(如 @.domain.xx)`, 会错误得到 `*.domain.xx` 的结果 `(A记录设置了*的话)`, 导致更新失败. 修改后在传入 `@` 作为子域名时, 直接请求根域名的结果
-=======
-2023/8/5
-
-- 根据记录Id缓存本地IP
->>>>>>> 7b7e0fbd
 
 2023/5/24
 
